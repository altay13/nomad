package driver

import (
	"encoding/json"
	"fmt"
	"log"
	"net"
	"path/filepath"
	"strconv"
	"strings"

	docker "github.com/fsouza/go-dockerclient"

	"github.com/hashicorp/nomad/client/allocdir"
	"github.com/hashicorp/nomad/client/config"
	"github.com/hashicorp/nomad/client/driver/args"
	cstructs "github.com/hashicorp/nomad/client/driver/structs"
	"github.com/hashicorp/nomad/client/fingerprint"
	"github.com/hashicorp/nomad/nomad/structs"
	"github.com/mitchellh/mapstructure"
)

type DockerDriver struct {
	DriverContext
	fingerprint.StaticFingerprinter
}

type DockerDriverAuth struct {
	Username      string `mapstructure:"username"`       // username for the registry
	Password      string `mapstructure:"password"`       // password to access the registry
	Email         string `mapstructure:"email"`          // email address of the user who is allowed to access the registry
	ServerAddress string `mapstructure:"server_address"` // server address of the registry
}

type DockerDriverConfig struct {
<<<<<<< HEAD
	DockerAuthConfig
	ImageName        string              `mapstructure:"image"`              // Container's Image Name
	Command          string              `mapstructure:"command"`            // The Command/Entrypoint to run when the container starts up
	Args             string              `mapstructure:"args"`               // The arguments to the Command/Entrypoint
	NetworkMode      string              `mapstructure:"network_mode"`       // The network mode of the container - host, net and none
	PortMap          []map[string]int    `mapstructure:"port_map"`           // A map of host port labels and the ports exposed on the container
	Privileged       bool                `mapstructure:"privileged"`         // Flag to run the container in priviledged mode
	DNSServers       []string            `mapstructure:"dns_servers"`        // DNS Server for containers
	DNSSearchDomains []string            `mapstructure:"dns_search_domains"` // DNS Search domains for containers
	Hostname         string              `mapstructure:"hostname"`           // Hostname for containers
	Labels           []map[string]string `mapstructure:"labels"`             // Labels to set when the container starts up
=======
	ImageName     string              `mapstructure:"image"`          // Container's Image Name
	Command       string              `mapstructure:"command"`        // The Command/Entrypoint to run when the container starts up
	Args          string              `mapstructure:"args"`           // The arguments to the Command/Entrypoint
	NetworkMode   string              `mapstructure:"network_mode"`   // The network mode of the container - host, net and none
	PortMap       []map[string]int    `mapstructure:"port_map"`       // A map of host port labels and the ports exposed on the container
	Privileged    bool                `mapstructure:"privileged"`     // Flag to run the container in priviledged mode
	DNS           string              `mapstructure:"dns_server"`     // DNS Server for containers
	SearchDomains string              `mapstructure:"search_domains"` // DNS Search domains for containers
	Hostname      string              `mapstructure:"hostname"`       // Hostname for containers
	Labels        []map[string]string `mapstructure:"labels"`         // Labels to set when the container starts up
	Auth          []DockerDriverAuth  `mapstructure:"auth"`           // Authentication credentials for a private Docker registry
>>>>>>> 2e43ebf0
}

func (c *DockerDriverConfig) Validate() error {
	if c.ImageName == "" {
		return fmt.Errorf("Docker Driver needs an image name")
	}

	if len(c.PortMap) > 1 {
		return fmt.Errorf("Only one port_map block is allowed in the docker driver config")
	}

	if len(c.Labels) > 1 {
		return fmt.Errorf("Only one labels block is allowed in the docker driver config")
	}
	return nil
}

type dockerPID struct {
	ImageID     string
	ContainerID string
}

type dockerHandle struct {
	client           *docker.Client
	logger           *log.Logger
	cleanupContainer bool
	cleanupImage     bool
	imageID          string
	containerID      string
	waitCh           chan *cstructs.WaitResult
	doneCh           chan struct{}
}

func NewDockerDriver(ctx *DriverContext) Driver {
	return &DockerDriver{DriverContext: *ctx}
}

// dockerClient creates *docker.Client. In test / dev mode we can use ENV vars
// to connect to the docker daemon. In production mode we will read
// docker.endpoint from the config file.
func (d *DockerDriver) dockerClient() (*docker.Client, error) {
	// Default to using whatever is configured in docker.endpoint. If this is
	// not specified we'll fall back on NewClientFromEnv which reads config from
	// the DOCKER_* environment variables DOCKER_HOST, DOCKER_TLS_VERIFY, and
	// DOCKER_CERT_PATH. This allows us to lock down the config in production
	// but also accept the standard ENV configs for dev and test.
	dockerEndpoint := d.config.Read("docker.endpoint")
	if dockerEndpoint != "" {
		return docker.NewClient(dockerEndpoint)
	}

	return docker.NewClientFromEnv()
}

func (d *DockerDriver) Fingerprint(cfg *config.Config, node *structs.Node) (bool, error) {
	// Initialize docker API client
	client, err := d.dockerClient()
	if err != nil {
		d.logger.Printf("[INFO] driver.docker: failed to initialize client: %s", err)
		return false, nil
	}

	privileged := d.config.ReadBoolDefault("docker.privileged.enabled", false)
	if privileged {
		d.logger.Println("[INFO] driver.docker: privileged containers are enabled")
		node.Attributes["docker.privileged.enabled"] = "1"
	} else {
		d.logger.Println("[INFO] driver.docker: privileged containers are disabled")
	}

	// This is the first operation taken on the client so we'll try to
	// establish a connection to the Docker daemon. If this fails it means
	// Docker isn't available so we'll simply disable the docker driver.
	env, err := client.Version()
	if err != nil {
		d.logger.Printf("[INFO] driver.docker: could not connect to docker daemon at %s: %s", client.Endpoint(), err)
		return false, nil
	}
	node.Attributes["driver.docker"] = "1"
	node.Attributes["driver.docker.version"] = env.Get("Version")

	return true, nil
}

func (d *DockerDriver) containerBinds(alloc *allocdir.AllocDir, task *structs.Task) ([]string, error) {
	shared := alloc.SharedDir
	local, ok := alloc.TaskDirs[task.Name]
	if !ok {
		return nil, fmt.Errorf("Failed to find task local directory: %v", task.Name)
	}

	return []string{
		// "z" and "Z" option is to allocate directory with SELinux label.
		fmt.Sprintf("%s:/%s:rw,z", shared, allocdir.SharedAllocName),
		// capital "Z" will label with Multi-Category Security (MCS) labels
		fmt.Sprintf("%s:/%s:rw,Z", local, allocdir.TaskLocal),
	}, nil
}

// createContainer initializes a struct needed to call docker.client.CreateContainer()
func (d *DockerDriver) createContainer(ctx *ExecContext, task *structs.Task, driverConfig *DockerDriverConfig) (docker.CreateContainerOptions, error) {
	var c docker.CreateContainerOptions
	if task.Resources == nil {
		// Guard against missing resources. We should never have been able to
		// schedule a job without specifying this.
		d.logger.Println("[ERR] driver.docker: task.Resources is empty")
		return c, fmt.Errorf("task.Resources is empty")
	}

	binds, err := d.containerBinds(ctx.AllocDir, task)
	if err != nil {
		return c, err
	}

	// Create environment variables.
	env := TaskEnvironmentVariables(ctx, task)
	env.SetAllocDir(filepath.Join("/", allocdir.SharedAllocName))
	env.SetTaskLocalDir(filepath.Join("/", allocdir.TaskLocal))

	config := &docker.Config{
		Image:    driverConfig.ImageName,
		Hostname: driverConfig.Hostname,
	}

	hostConfig := &docker.HostConfig{
		// Convert MB to bytes. This is an absolute value.
		//
		// This value represents the total amount of memory a process can use.
		// Swap is added to total memory and is managed by the OS, not docker.
		// Since this may cause other processes to swap and cause system
		// instability, we will simply not use swap.
		//
		// See: https://www.kernel.org/doc/Documentation/cgroups/memory.txt
		Memory:     int64(task.Resources.MemoryMB) * 1024 * 1024,
		MemorySwap: -1,
		// Convert Mhz to shares. This is a relative value.
		//
		// There are two types of CPU limiters available: Shares and Quotas. A
		// Share allows a particular process to have a proportion of CPU time
		// relative to other processes; 1024 by default. A CPU Quota is enforced
		// over a Period of time and is a HARD limit on the amount of CPU time a
		// process can use. Processes with quotas cannot burst, while processes
		// with shares can, so we'll use shares.
		//
		// The simplest scale is 1 share to 1 MHz so 1024 = 1GHz. This means any
		// given process will have at least that amount of resources, but likely
		// more since it is (probably) rare that the machine will run at 100%
		// CPU. This scale will cease to work if a node is overprovisioned.
		//
		// See:
		//  - https://www.kernel.org/doc/Documentation/scheduler/sched-bwc.txt
		//  - https://www.kernel.org/doc/Documentation/scheduler/sched-design-CFS.txt
		CPUShares: int64(task.Resources.CPU),

		// Binds are used to mount a host volume into the container. We mount a
		// local directory for storage and a shared alloc directory that can be
		// used to share data between different tasks in the same task group.
		Binds: binds,
	}

	d.logger.Printf("[DEBUG] driver.docker: using %d bytes memory for %s", hostConfig.Memory, task.Config["image"])
	d.logger.Printf("[DEBUG] driver.docker: using %d cpu shares for %s", hostConfig.CPUShares, task.Config["image"])
	d.logger.Printf("[DEBUG] driver.docker: binding directories %#v for %s", hostConfig.Binds, task.Config["image"])

	//  set privileged mode
	hostPrivileged := d.config.ReadBoolDefault("docker.privileged.enabled", false)
	if driverConfig.Privileged && !hostPrivileged {
		return c, fmt.Errorf(`Docker privileged mode is disabled on this Nomad agent`)
	}
	hostConfig.Privileged = hostPrivileged

	// set DNS servers
	for _, ip := range driverConfig.DNSServers {
		if net.ParseIP(ip) != nil {
			hostConfig.DNS = append(hostConfig.DNS, ip)
		} else {
			d.logger.Printf("[ERR] driver.docker: invalid ip address for container dns server: %s", ip)
		}
	}

	// set DNS search domains
	for _, domain := range driverConfig.DNSSearchDomains {
		hostConfig.DNSSearch = append(hostConfig.DNSSearch, domain)
	}

	hostConfig.NetworkMode = driverConfig.NetworkMode
	if hostConfig.NetworkMode == "" {
		// docker default
		d.logger.Println("[DEBUG] driver.docker: networking mode not specified; defaulting to bridge")
		hostConfig.NetworkMode = "bridge"
	}

	// Setup port mapping and exposed ports
	if len(task.Resources.Networks) == 0 {
		d.logger.Println("[DEBUG] driver.docker: No network interfaces are available")
		if len(driverConfig.PortMap) == 1 && len(driverConfig.PortMap[0]) > 0 {
			return c, fmt.Errorf("Trying to map ports but no network interface is available")
		}
	} else {
		// TODO add support for more than one network
		network := task.Resources.Networks[0]
		publishedPorts := map[docker.Port][]docker.PortBinding{}
		exposedPorts := map[docker.Port]struct{}{}

		for _, port := range network.ReservedPorts {
			hostPortStr := strconv.Itoa(port.Value)
			containerPort := docker.Port(hostPortStr)

			publishedPorts[containerPort+"/tcp"] = []docker.PortBinding{docker.PortBinding{HostIP: network.IP, HostPort: hostPortStr}}
			publishedPorts[containerPort+"/udp"] = []docker.PortBinding{docker.PortBinding{HostIP: network.IP, HostPort: hostPortStr}}
			d.logger.Printf("[DEBUG] driver.docker: allocated port %s:%d -> %d (static)", network.IP, port.Value, port.Value)

			exposedPorts[containerPort+"/tcp"] = struct{}{}
			exposedPorts[containerPort+"/udp"] = struct{}{}
			d.logger.Printf("[DEBUG] driver.docker: exposed port %d", port.Value)
		}

		containerToHostPortMap := make(map[string]int)
		for _, port := range network.DynamicPorts {
			// By default we will map the allocated port 1:1 to the container
			containerPortInt := port.Value

			// If the user has mapped a port using port_map we'll change it here
			if len(driverConfig.PortMap) == 1 {
				mapped, ok := driverConfig.PortMap[0][port.Label]
				if ok {
					containerPortInt = mapped
				}
			}

			hostPortStr := strconv.Itoa(port.Value)
			containerPort := docker.Port(hostPortStr)

			publishedPorts[containerPort+"/tcp"] = []docker.PortBinding{docker.PortBinding{HostIP: network.IP, HostPort: hostPortStr}}
			publishedPorts[containerPort+"/udp"] = []docker.PortBinding{docker.PortBinding{HostIP: network.IP, HostPort: hostPortStr}}
			d.logger.Printf("[DEBUG] driver.docker: allocated port %s:%d -> %d (mapped)", network.IP, port.Value, containerPortInt)

			exposedPorts[containerPort+"/tcp"] = struct{}{}
			exposedPorts[containerPort+"/udp"] = struct{}{}
			d.logger.Printf("[DEBUG] driver.docker: exposed port %s", hostPortStr)

			containerToHostPortMap[string(containerPort)] = port.Value
		}

		env.SetPorts(containerToHostPortMap)
		hostConfig.PortBindings = publishedPorts
		config.ExposedPorts = exposedPorts
	}

	parsedArgs, err := args.ParseAndReplace(driverConfig.Args, env.Map())
	if err != nil {
		return c, err
	}

	// If the user specified a custom command to run as their entrypoint, we'll
	// inject it here.
	if driverConfig.Command != "" {
		cmd := []string{driverConfig.Command}
		if driverConfig.Args != "" {
			cmd = append(cmd, parsedArgs...)
		}
		d.logger.Printf("[DEBUG] driver.docker: setting container startup command to: %s", strings.Join(cmd, " "))
		config.Cmd = cmd
	} else if driverConfig.Args != "" {
		d.logger.Println("[DEBUG] driver.docker: ignoring command arguments because command is not specified")
	}

	if len(driverConfig.Labels) == 1 {
		config.Labels = driverConfig.Labels[0]
		d.logger.Printf("[DEBUG] driver.docker: applied labels on the container: %+v", config.Labels)
	}

	config.Env = env.List()

	containerName := fmt.Sprintf("%s-%s", task.Name, ctx.AllocID)
	d.logger.Printf("[DEBUG] driver.docker: setting container name to: %s", containerName)

	return docker.CreateContainerOptions{
		Name:       containerName,
		Config:     config,
		HostConfig: hostConfig,
	}, nil
}

func (d *DockerDriver) Start(ctx *ExecContext, task *structs.Task) (DriverHandle, error) {
	var driverConfig DockerDriverConfig
	if err := mapstructure.WeakDecode(task.Config, &driverConfig); err != nil {
		return nil, err
	}
	image := driverConfig.ImageName

	if err := driverConfig.Validate(); err != nil {
		return nil, err
	}
	if task.Resources == nil {
		return nil, fmt.Errorf("Resources are not specified")
	}
	if task.Resources.MemoryMB == 0 {
		return nil, fmt.Errorf("Memory limit cannot be zero")
	}
	if task.Resources.CPU == 0 {
		return nil, fmt.Errorf("CPU limit cannot be zero")
	}

	cleanupContainer := d.config.ReadBoolDefault("docker.cleanup.container", true)
	cleanupImage := d.config.ReadBoolDefault("docker.cleanup.image", true)

	// Initialize docker API client
	client, err := d.dockerClient()
	if err != nil {
		return nil, fmt.Errorf("Failed to connect to docker daemon: %s", err)
	}

	repo, tag := docker.ParseRepositoryTag(image)
	// Make sure tag is always explicitly set. We'll default to "latest" if it
	// isn't, which is the expected behavior.
	if tag == "" {
		tag = "latest"
	}

	var dockerImage *docker.Image
	// We're going to check whether the image is already downloaded. If the tag
	// is "latest" we have to check for a new version every time so we don't
	// bother to check and cache the id here. We'll download first, then cache.
	if tag != "latest" {
		dockerImage, err = client.InspectImage(image)
	}

	// Download the image
	if dockerImage == nil {
		pullOptions := docker.PullImageOptions{
			Repository: repo,
			Tag:        tag,
		}

		authOptions := docker.AuthConfiguration{}
		if len(driverConfig.Auth) != 0 {
			authOptions = docker.AuthConfiguration{
				Username:      driverConfig.Auth[0].Username,
				Password:      driverConfig.Auth[0].Password,
				Email:         driverConfig.Auth[0].Email,
				ServerAddress: driverConfig.Auth[0].ServerAddress,
			}
		}

		err = client.PullImage(pullOptions, authOptions)
		if err != nil {
			d.logger.Printf("[ERR] driver.docker: failed pulling container %s:%s: %s", repo, tag, err)
			return nil, fmt.Errorf("Failed to pull `%s`: %s", image, err)
		}
		d.logger.Printf("[DEBUG] driver.docker: docker pull %s:%s succeeded", repo, tag)

		// Now that we have the image we can get the image id
		dockerImage, err = client.InspectImage(image)
		if err != nil {
			d.logger.Printf("[ERR] driver.docker: failed getting image id for %s: %s", image, err)
			return nil, fmt.Errorf("Failed to determine image id for `%s`: %s", image, err)
		}
	}
	d.logger.Printf("[DEBUG] driver.docker: identified image %s as %s", image, dockerImage.ID)

	config, err := d.createContainer(ctx, task, &driverConfig)
	if err != nil {
		d.logger.Printf("[ERR] driver.docker: failed to create container configuration for image %s: %s", image, err)
		return nil, fmt.Errorf("Failed to create container configuration for image %s: %s", image, err)
	}
	// Create a container
	container, err := client.CreateContainer(config)
	if err != nil {
		// If the container already exists because of a previous failure we'll
		// try to purge it and re-create it.
		if strings.Contains(err.Error(), "container already exists") {
			// Get the ID of the existing container so we can delete it
			containers, err := client.ListContainers(docker.ListContainersOptions{
				// The image might be in use by a stopped container, so check everything
				All: true,
				Filters: map[string][]string{
					"name": []string{config.Name},
				},
			})
			if err != nil {
				log.Printf("[ERR] driver.docker: failed to query list of containers matching name:%s", config.Name)
				return nil, fmt.Errorf("Failed to query list of containers: %s", err)
			}

			if len(containers) != 1 {
				log.Printf("[ERR] driver.docker: failed to get id for container %s", config.Name)
				return nil, fmt.Errorf("Failed to get id for container %s", config.Name, err)
			}

			log.Printf("[INFO] driver.docker: a container with the name %s already exists; will attempt to purge and re-create", config.Name)
			err = client.RemoveContainer(docker.RemoveContainerOptions{
				ID: containers[0].ID,
			})
			if err != nil {
				log.Printf("[ERR] driver.docker: failed to purge container %s", config.Name)
				return nil, fmt.Errorf("Failed to purge container %s: %s", config.Name, err)
			}
			log.Printf("[INFO] driver.docker: purged container %s", config.Name)
			container, err = client.CreateContainer(config)
			if err != nil {
				log.Printf("[ERR] driver.docker: failed to re-create container %s; aborting", config.Name)
				return nil, fmt.Errorf("Failed to re-create container %s; aborting", config.Name)
			}
		} else {
			// We failed to create the container for some other reason.
			d.logger.Printf("[ERR] driver.docker: failed to create container from image %s: %s", image, err)
			return nil, fmt.Errorf("Failed to create container from image %s: %s", image, err)
		}
	}
	d.logger.Printf("[INFO] driver.docker: created container %s", container.ID)

	// Start the container
	err = client.StartContainer(container.ID, container.HostConfig)
	if err != nil {
		d.logger.Printf("[ERR] driver.docker: failed to start container %s: %s", container.ID, err)
		return nil, fmt.Errorf("Failed to start container %s: %s", container.ID, err)
	}
	d.logger.Printf("[INFO] driver.docker: started container %s", container.ID)

	// Return a driver handle
	h := &dockerHandle{
		client:           client,
		cleanupContainer: cleanupContainer,
		cleanupImage:     cleanupImage,
		logger:           d.logger,
		imageID:          dockerImage.ID,
		containerID:      container.ID,
		doneCh:           make(chan struct{}),
		waitCh:           make(chan *cstructs.WaitResult, 1),
	}
	go h.run()
	return h, nil
}

func (d *DockerDriver) Open(ctx *ExecContext, handleID string) (DriverHandle, error) {
	cleanupContainer := d.config.ReadBoolDefault("docker.cleanup.container", true)
	cleanupImage := d.config.ReadBoolDefault("docker.cleanup.image", true)

	// Split the handle
	pidBytes := []byte(strings.TrimPrefix(handleID, "DOCKER:"))
	pid := &dockerPID{}
	if err := json.Unmarshal(pidBytes, pid); err != nil {
		return nil, fmt.Errorf("Failed to parse handle '%s': %v", handleID, err)
	}
	d.logger.Printf("[INFO] driver.docker: re-attaching to docker process: %s", handleID)

	// Initialize docker API client
	client, err := d.dockerClient()
	if err != nil {
		return nil, fmt.Errorf("Failed to connect to docker daemon: %s", err)
	}

	// Look for a running container with this ID
	containers, err := client.ListContainers(docker.ListContainersOptions{
		Filters: map[string][]string{
			"id": []string{pid.ContainerID},
		},
	})
	if err != nil {
		return nil, fmt.Errorf("Failed to query for container %s: %v", pid.ContainerID, err)
	}

	found := false
	for _, container := range containers {
		if container.ID == pid.ContainerID {
			found = true
		}
	}
	if !found {
		return nil, fmt.Errorf("Failed to find container %s: %v", pid.ContainerID, err)
	}

	// Return a driver handle
	h := &dockerHandle{
		client:           client,
		cleanupContainer: cleanupContainer,
		cleanupImage:     cleanupImage,
		logger:           d.logger,
		imageID:          pid.ImageID,
		containerID:      pid.ContainerID,
		doneCh:           make(chan struct{}),
		waitCh:           make(chan *cstructs.WaitResult, 1),
	}
	go h.run()
	return h, nil
}

func (h *dockerHandle) ID() string {
	// Return a handle to the PID
	pid := dockerPID{
		ImageID:     h.imageID,
		ContainerID: h.containerID,
	}
	data, err := json.Marshal(pid)
	if err != nil {
		h.logger.Printf("[ERR] driver.docker: failed to marshal docker PID to JSON: %s", err)
	}
	return fmt.Sprintf("DOCKER:%s", string(data))
}

func (h *dockerHandle) WaitCh() chan *cstructs.WaitResult {
	return h.waitCh
}

func (h *dockerHandle) Update(task *structs.Task) error {
	// Update is not possible
	return nil
}

// Kill is used to terminate the task. This uses docker stop -t 5
func (h *dockerHandle) Kill() error {
	// Stop the container
	err := h.client.StopContainer(h.containerID, 5)
	if err != nil {
		log.Printf("[ERR] driver.docker: failed to stop container %s", h.containerID)
		return fmt.Errorf("Failed to stop container %s: %s", h.containerID, err)
	}
	log.Printf("[INFO] driver.docker: stopped container %s", h.containerID)

	// Cleanup container
	if h.cleanupContainer {
		err = h.client.RemoveContainer(docker.RemoveContainerOptions{
			ID:            h.containerID,
			RemoveVolumes: true,
		})
		if err != nil {
			log.Printf("[ERR] driver.docker: failed to remove container %s", h.containerID)
			return fmt.Errorf("Failed to remove container %s: %s", h.containerID, err)
		}
		log.Printf("[INFO] driver.docker: removed container %s", h.containerID)
	}

	// Cleanup image. This operation may fail if the image is in use by another
	// job. That is OK. Will we log a message but continue.
	if h.cleanupImage {
		err = h.client.RemoveImage(h.imageID)
		if err != nil {
			containers, err := h.client.ListContainers(docker.ListContainersOptions{
				// The image might be in use by a stopped container, so check everything
				All: true,
				Filters: map[string][]string{
					"image": []string{h.imageID},
				},
			})
			if err != nil {
				log.Printf("[ERR] driver.docker: failed to query list of containers matching image:%s", h.imageID)
				return fmt.Errorf("Failed to query list of containers: %s", err)
			}
			inUse := len(containers)
			if inUse > 0 {
				log.Printf("[INFO] driver.docker: image %s is still in use by %d container(s)", h.imageID, inUse)
			} else {
				return fmt.Errorf("Failed to remove image %s", h.imageID)
			}
		} else {
			log.Printf("[INFO] driver.docker: removed image %s", h.imageID)
		}
	}
	return nil
}

func (h *dockerHandle) run() {
	// Wait for it...
	exitCode, err := h.client.WaitContainer(h.containerID)
	if err != nil {
		h.logger.Printf("[ERR] driver.docker: failed to wait for %s; container already terminated", h.containerID)
	}

	if exitCode != 0 {
		err = fmt.Errorf("Docker container exited with non-zero exit code: %d", exitCode)
	}

	close(h.doneCh)
	h.waitCh <- cstructs.NewWaitResult(exitCode, 0, err)
	close(h.waitCh)
}<|MERGE_RESOLUTION|>--- conflicted
+++ resolved
@@ -33,8 +33,6 @@
 }
 
 type DockerDriverConfig struct {
-<<<<<<< HEAD
-	DockerAuthConfig
 	ImageName        string              `mapstructure:"image"`              // Container's Image Name
 	Command          string              `mapstructure:"command"`            // The Command/Entrypoint to run when the container starts up
 	Args             string              `mapstructure:"args"`               // The arguments to the Command/Entrypoint
@@ -45,19 +43,7 @@
 	DNSSearchDomains []string            `mapstructure:"dns_search_domains"` // DNS Search domains for containers
 	Hostname         string              `mapstructure:"hostname"`           // Hostname for containers
 	Labels           []map[string]string `mapstructure:"labels"`             // Labels to set when the container starts up
-=======
-	ImageName     string              `mapstructure:"image"`          // Container's Image Name
-	Command       string              `mapstructure:"command"`        // The Command/Entrypoint to run when the container starts up
-	Args          string              `mapstructure:"args"`           // The arguments to the Command/Entrypoint
-	NetworkMode   string              `mapstructure:"network_mode"`   // The network mode of the container - host, net and none
-	PortMap       []map[string]int    `mapstructure:"port_map"`       // A map of host port labels and the ports exposed on the container
-	Privileged    bool                `mapstructure:"privileged"`     // Flag to run the container in priviledged mode
-	DNS           string              `mapstructure:"dns_server"`     // DNS Server for containers
-	SearchDomains string              `mapstructure:"search_domains"` // DNS Search domains for containers
-	Hostname      string              `mapstructure:"hostname"`       // Hostname for containers
-	Labels        []map[string]string `mapstructure:"labels"`         // Labels to set when the container starts up
-	Auth          []DockerDriverAuth  `mapstructure:"auth"`           // Authentication credentials for a private Docker registry
->>>>>>> 2e43ebf0
+	Auth             []DockerDriverAuth  `mapstructure:"auth"`               // Authentication credentials for a private Docker registry
 }
 
 func (c *DockerDriverConfig) Validate() error {
